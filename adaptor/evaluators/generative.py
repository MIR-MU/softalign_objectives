import abc
from functools import lru_cache
from typing import List, Sequence, Optional, Dict, Iterator, Union

import numpy as np
import torch
from bert_score import BERTScorer
from rouge_score import rouge_scorer
from sacrebleu import corpus_bleu
from transformers import PreTrainedTokenizer, BatchEncoding

from .evaluator_base import EvaluatorBase
from .prism import Prism
<<<<<<< HEAD
import subprocess
from pathlib import Path
from nltk.translate.meteor_score import single_meteor_score
import nltk
import numpy as np

nltk.download('wordnet')
nltk.download('omw-1.4')
=======
from ..utils import Head, AdaptationDataset
>>>>>>> 56ec7323


class GenerativeEvaluator(EvaluatorBase, abc.ABC):

    compatible_heads: List[Head] = [Head.SEQ2SEQ]

    def __init__(self,
                 use_generate: bool = True,
                 progress_bar: Optional[bool] = True,
                 decides_convergence: Optional[bool] = False,
                 additional_sep_char: Optional[str] = None):
        super().__init__(decides_convergence)

        self.additional_sep_char = additional_sep_char
        self.use_generate = use_generate
        self.progress_bar = progress_bar

    @staticmethod
    @lru_cache(maxsize=1000)
    def _autoregressive_predict_one(input_ids: torch.LongTensor,
                                    attention_mask: torch.LongTensor,
                                    model: torch.nn.Module) -> torch.LongTensor:
        return model.generate(input_ids=input_ids, attention_mask=attention_mask).detach().cpu()

    def _autoregressive_predict(self,
                                model: torch.nn.Module,
                                inputs_batch: Dict[str, torch.LongTensor]) -> Iterator[torch.LongTensor]:
        assert hasattr(model, "generate"), "If Evaluator(use_generate=True), " \
                                           "evaluated model must have its generate() method."

        return self._autoregressive_predict_one(inputs_batch["input_ids"], inputs_batch["attention_mask"], model)

    @staticmethod
    def _argmax_predict(model: torch.nn.Module,
                        inputs: Union[BatchEncoding, Dict[str, torch.FloatTensor]]) -> torch.Tensor:
        outputs = model(**inputs).logits
        return torch.argmax(outputs, -1)

    def __call__(self, model: torch.nn.Module, tokenizer: PreTrainedTokenizer, dataset: AdaptationDataset) -> float:
        """
        Refer to the superclass documentation.
        """
        expected_str = []
        actual_str = []

        for batch in dataset:
            with torch.no_grad():
                if self.use_generate:
                    output_tokens = self._autoregressive_predict(model, batch)
                else:
                    output_tokens = self._argmax_predict(model, batch)
            # replace -100 labels (excluded from the loss), otherwise encoded as unknown tokens
            batch["labels"][batch["labels"] < 0] = tokenizer.pad_token_id

            expected_str.extend(tokenizer.batch_decode(batch["labels"], skip_special_tokens=True))
            actual_str.extend(tokenizer.batch_decode(output_tokens, skip_special_tokens=True))

        if self.additional_sep_char is not None:
            expected_str = [" ".join(expected_one.split(self.additional_sep_char)) for expected_one in expected_str]
            actual_str = [" ".join(actual_one.split(self.additional_sep_char)) for actual_one in actual_str]

        return self.evaluate_str(list(expected_str), actual_str)

    @abc.abstractmethod
    def evaluate_str(self, expected_list: Sequence[str], actual_list: Sequence[str]) -> float:
        """
        Evaluation of expected and actually-generated strings.
        This method can be used separately, in standalone in test evaluation.
        When implementing evaluation of generative language model, you can implement only this method.
        See other GenerativeEvaluators (e.g. BLEU, BERTScore) for examples.

        :param expected_list: A sequence of reference texts, that model is expected to generate.
        :param actual_list: A sequence of actually-generated texts by the model.
        """
        pass

    def __str__(self) -> str:
        return str(self.__class__.__name__) if not self.use_generate else str(self.__class__.__name__) + "-gen"


class BLEU(GenerativeEvaluator):
    smaller_is_better: bool = False

    def evaluate_str(self, expected_list: Sequence[str], actual_list: Sequence[str]) -> float:

        return corpus_bleu(actual_list, [list(expected_list)]).score


class ROUGE(GenerativeEvaluator):
    """
    Computes mean ROUGE-L score.
    """

    smaller_is_better: bool = False

    def __init__(self, **kwargs):
        super().__init__(**kwargs)
        self.scorer = rouge_scorer.RougeScorer(['rougeL'], use_stemmer=True)

    def evaluate_str(self, expected_list: Sequence[str], actual_list: Sequence[str]) -> float:
        all_scores = [self.scorer.score(expected, actual)['rougeL'].recall
                      for expected, actual in zip(expected_list, actual_list)]
        return sum(all_scores) / len(expected_list)


class BERTScore(GenerativeEvaluator):
    """
    Compute BERTScore for a set of translations.
    Refer to https://github.com/Tiiiger/bert_score
    """

    smaller_is_better: bool = False

    def __init__(self, **kwargs):
        super().__init__(**kwargs)

        self.scorer = BERTScorer(lang="any", model_type="bert-base-multilingual-cased")

    def evaluate_str(self, expected_list: Sequence[str], actual_list: Sequence[str]) -> float:
        b_prec, b_rec, b_f_scores = self.scorer.score(expected_list, actual_list)
        return b_f_scores.mean().cpu().item()


class PRISM(GenerativeEvaluator):
    """
    Computes PRISM score for a set of translations or paraphrases.
    Refer to https://github.com/thompsonb/prism
    """

    def __init__(self,
                 language: str,
                 use_cuda: Optional[bool] = None,
                 probability: Optional[bool] = False,
                 model_dir: str = "prism/model_dir",
                 **kwargs):
        # language must be set, see prism.py: MODELS['langs'] for a list of supported langs
        super().__init__(**kwargs)
        self.probability = probability
        self.scorer = Prism(model_dir, lang=language, use_cuda=use_cuda)

    def evaluate_str(self, expected_list: Sequence[str], actual_list: Sequence[str]) -> float:
        # returns model score (-inf, 0), if par probability = True -> returns probability.
        # cand: candidate is the system output
        # ref: reference is the human reference
        if self.probability:
            return float(np.exp(self.scorer.score(cand=actual_list, ref=expected_list)))
        else:
            return float(self.scorer.score(cand=actual_list, ref=expected_list))


class METEOR(GenerativeEvaluator):
    """
    Computes METEOR score over a set of translations.
    """

    def __init__(self, *args, **kwargs):
        import nltk

        nltk.download('wordnet')
        nltk.download('omw-1.4')

        super().__init__(*args, **kwargs)

    def evaluate_str(self, expected_list: Sequence[str], actual_list: Sequence[str],
<<<<<<< HEAD
                     parameters: List[float] = [0.9, 3, 0.1]) -> float:
        expected_list_tokenized = [item.split() for item in expected_list]
        actual_list_tokenized = [item.split() for item in actual_list]
        print()
        all_scores = [
            single_meteor_score(expected, actual, alpha=parameters[0], beta=parameters[1], gamma=parameters[2])
            for expected, actual in zip(expected_list_tokenized, actual_list_tokenized)]
        return float(sum(all_scores) / len(all_scores))

class JS_DIVERGENCE(GenerativeEvaluator):
    def KL_divergence(self, p: List[float], q: List[float]) ->float:
        return sum([p_i * np.log2((p_i) / (q_i))  for p_i,q_i in zip(p,q) if q_i !=0])

    def JS_divergence(self, probs_real: List[float], probs_model: List[float], base:Optional[float] = 2) -> float:
            if base is not None and base <= 0:
                raise ValueError("`base` must be a positive number or `None`.")
            probs_joined = [(prob_r +prob_m)/2 for prob_r,prob_m in zip(probs_real,probs_model)]
            return (self.KL_divergence(probs_real,probs_joined) + self.KL_divergence(probs_model,probs_joined))/(2*np.log2(base))


    def evaluate_str(self, expected_list: Sequence[str], actual_list: Sequence[str], use_metric: Optional[GenerativeEvaluator] = PRISM(use_cuda = False, language="en", probability=True)) -> float:
            if len(expected_list) != len(actual_list):
                raise ValueError("Lists for evaluation are not the same size!")
            _probs_real = [use_metric.evaluate_str([expected],[expected]) for expected in expected_list]
            _probs_model = [use_metric.evaluate_str([expected],[actual]) for expected,actual in zip(expected_list,actual_list)]
            is_prob:bool=all(prob >=0 and prob <=1 for prob in _probs_model) and all(prob >=0 and prob <=1 for prob in _probs_real)
            is_percentage:bool = all(prob >=0 and prob <=100 for prob in _probs_model) and all(prob >=0 and prob <=100 for prob in _probs_real) and not is_prob
            if is_prob:
                divergence = self.JS_divergence(_probs_real,_probs_model,base=2)
            elif is_percentage:
                divergence = self.JS_divergence([prob*0.01 for prob in _probs_real],[prob*0.01 for prob in _probs_model],base=2)
            else:
               raise ValueError("Evaluator %s can only be used with evaluators returning probabilities or percentages.") 
            return divergence
=======
                     alpha: float = 0.9,  beta: float = 3, gamma: float = 0.1) -> float:
        from nltk.translate.meteor_score import meteor_score

        expected_list_tokenized = [item.split() for item in expected_list]
        actual_list_tokenized = [item.split() for item in actual_list]
        all_scores = [meteor_score([list(expected)], actual, alpha=alpha, beta=beta, gamma=gamma)
                      for expected, actual in zip(expected_list_tokenized, actual_list_tokenized)]

        return float(sum(all_scores) / len(all_scores))
>>>>>>> 56ec7323
<|MERGE_RESOLUTION|>--- conflicted
+++ resolved
@@ -11,18 +11,7 @@
 
 from .evaluator_base import EvaluatorBase
 from .prism import Prism
-<<<<<<< HEAD
-import subprocess
-from pathlib import Path
-from nltk.translate.meteor_score import single_meteor_score
-import nltk
-import numpy as np
-
-nltk.download('wordnet')
-nltk.download('omw-1.4')
-=======
 from ..utils import Head, AdaptationDataset
->>>>>>> 56ec7323
 
 
 class GenerativeEvaluator(EvaluatorBase, abc.ABC):
@@ -187,14 +176,14 @@
         super().__init__(*args, **kwargs)
 
     def evaluate_str(self, expected_list: Sequence[str], actual_list: Sequence[str],
-<<<<<<< HEAD
-                     parameters: List[float] = [0.9, 3, 0.1]) -> float:
+                     alpha: float = 0.9,  beta: float = 3, gamma: float = 0.1) -> float:
+        from nltk.translate.meteor_score import single_meteor_score
+
         expected_list_tokenized = [item.split() for item in expected_list]
         actual_list_tokenized = [item.split() for item in actual_list]
-        print()
-        all_scores = [
-            single_meteor_score(expected, actual, alpha=parameters[0], beta=parameters[1], gamma=parameters[2])
-            for expected, actual in zip(expected_list_tokenized, actual_list_tokenized)]
+        all_scores = [single_meteor_score(expected, actual, alpha=alpha, beta=beta, gamma=gamma)
+                      for expected, actual in zip(expected_list_tokenized, actual_list_tokenized)]
+
         return float(sum(all_scores) / len(all_scores))
 
 class JS_DIVERGENCE(GenerativeEvaluator):
@@ -221,15 +210,4 @@
                 divergence = self.JS_divergence([prob*0.01 for prob in _probs_real],[prob*0.01 for prob in _probs_model],base=2)
             else:
                raise ValueError("Evaluator %s can only be used with evaluators returning probabilities or percentages.") 
-            return divergence
-=======
-                     alpha: float = 0.9,  beta: float = 3, gamma: float = 0.1) -> float:
-        from nltk.translate.meteor_score import meteor_score
-
-        expected_list_tokenized = [item.split() for item in expected_list]
-        actual_list_tokenized = [item.split() for item in actual_list]
-        all_scores = [meteor_score([list(expected)], actual, alpha=alpha, beta=beta, gamma=gamma)
-                      for expected, actual in zip(expected_list_tokenized, actual_list_tokenized)]
-
-        return float(sum(all_scores) / len(all_scores))
->>>>>>> 56ec7323
+            return divergence