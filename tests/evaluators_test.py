--- conflicted
+++ resolved
@@ -1,8 +1,4 @@
-<<<<<<< HEAD
-from adaptor.evaluators.generative import BLEU, JS_DIVERGENCE, GenerativeEvaluator, ROUGE, BERTScore, PRISM, METEOR
-=======
 from adaptor.evaluators.generative import BLEU, GenerativeEvaluator, ROUGE, BERTScore, METEOR
->>>>>>> 56ec7323
 from adaptor.lang_module import LangModule
 from adaptor.objectives.objective_base import Objective
 from adaptor.objectives.seq2seq import Sequence2Sequence
@@ -68,4 +64,8 @@
     assert_gen_evaluator_logs(METEOR(decides_convergence=True), "train")
 
 def test_divergence():
-    assert_gen_evaluator_logs(JS_DIVERGENCE(decides_convergence=True), "train")+    """
+    Uses PRISM - omit by default.
+    """
+    # from adaptor.evaluators.generative import JS_DIVERGENCE
+    #assert_gen_evaluator_logs(JS_DIVERGENCE(decides_convergence=True), "train")